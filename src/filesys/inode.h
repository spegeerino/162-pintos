--- conflicted
+++ resolved
@@ -9,35 +9,26 @@
 
 struct bitmap;
 
-<<<<<<< HEAD
 enum inode_type { FILE, DIRECTORY };
-=======
+
 /* Constants regarding inode structure. */
-#define NUM_DIRECT_POINTERS 124
+#define NUM_DIRECT_POINTERS 123
 #define NUM_INDIRECT_POINTERS 2
 #define INDIRECT_BLOCK_CAPACITY (BLOCK_SECTOR_SIZE / sizeof(block_sector_t))
->>>>>>> 5c055a2b
 
 /* On-disk inode.
    Must be exactly BLOCK_SECTOR_SIZE bytes long. */
 struct inode_disk {
-<<<<<<< HEAD
-  block_sector_t start; /* First data sector. */
-  off_t length;         /* File size in bytes. */
-  enum inode_type type; /* Inode type. */
-  uint32_t unused[124]; /* Not used. */
-  unsigned magic;       /* Magic number. */
-=======
   off_t length;                                   /* File size in bytes. */
+  enum inode_type type;                           /* FILE or DIRECTORY. */
   block_sector_t direct[NUM_DIRECT_POINTERS];     /* Pointers to direct data blocks. */
   block_sector_t indirect[NUM_INDIRECT_POINTERS]; /* Pointers to indirect blocks. */
   unsigned magic;                                 /* Magic number. */
-  uint8_t unused[0]; /* Fills up struct to have size BLOCK_SECTOR_SIZE. */
->>>>>>> 5c055a2b
 };
 
 /* In-memory inode. */
 struct inode {
+  enum inode_type type;  /* FILE or DIRECTORY. */
   struct lock lock;      /* Syncrhonization lock. */
   struct list_elem elem; /* Element in inode list. */
   block_sector_t sector; /* Sector number of disk location. */
