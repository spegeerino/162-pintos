--- conflicted
+++ resolved
@@ -11,12 +11,9 @@
 #include "threads/vaddr.h"
 #include "userprog/process.h"
 #include "userprog/syscall.h"
-<<<<<<< HEAD
 #include "lib/float.h"
-=======
 #include "filesys/filesys.h"
 #include "filesys/file.h"
->>>>>>> 65454de8
 
 #define SYSCALL_MAX_NARGS 5
 
@@ -108,7 +105,6 @@
   return size;
 }
 
-<<<<<<< HEAD
 static uint32_t sc_compute_e(struct intr_frame* f UNUSED, uint32_t* args) {
     int n = args[0];
     if (n < 0) {
@@ -116,7 +112,6 @@
     }
     return sys_sum_to_e(n);
 
-=======
 static uint32_t sc_create(struct intr_frame* f UNUSED, uint32_t* args) {
   bool success = true;
   char* file_name;
@@ -146,7 +141,6 @@
   sema_up(global_filesys_sema);
 
   return output; 
->>>>>>> 65454de8
 }
 
 // =============================
