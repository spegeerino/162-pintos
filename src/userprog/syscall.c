#include <stdio.h>
#include <string.h>
#include <syscall-nr.h>
#include "devices/shutdown.h"
#include "threads/arc.h"
#include "threads/interrupt.h"
#include "threads/malloc.h"
#include "threads/palloc.h"
#include "threads/synch.h"
#include "threads/thread.h"
#include "threads/vaddr.h"
#include "userprog/process.h"
#include "userprog/syscall.h"
#include "lib/float.h"
#include "filesys/filesys.h"
#include "filesys/file.h"

#define SYSCALL_MAX_NARGS 5

static void syscall_handler(struct intr_frame*);
static void segfault(struct intr_frame*);
static bool get_str(const uint8_t* uaddr, uint8_t* buf, int maxsize);
static bool get_bytes(const uint8_t* uaddr, uint8_t* buf, int size);
static bool get_byte(const uint8_t* uaddr, uint8_t* buf);
static bool put_byte(uint8_t* udst, uint8_t byte);

void syscall_init(void) { intr_register_int(0x30, 3, INTR_ON, syscall_handler, "syscall"); }

struct syscall_desc {
  uint32_t syscall_number;
  uint32_t (*fun)(struct intr_frame* f, uint32_t* args);
  int nargs;
};

// ==============================
// Handlers for specific syscalls
// ==============================

static uint32_t sc_practice(struct intr_frame* f, uint32_t* args);
static uint32_t sc_halt(struct intr_frame* f, uint32_t* args) NO_RETURN;
static uint32_t sc_exit(struct intr_frame* f, uint32_t* args) NO_RETURN;
static uint32_t sc_exec(struct intr_frame* f, uint32_t* args);
static uint32_t sc_wait(struct intr_frame* f, uint32_t* args);

static uint32_t sc_create(struct intr_frame* f, uint32_t* args);
static uint32_t sc_remove(struct intr_frame* f, uint32_t* args);
static uint32_t sc_open(struct intr_frame* f, uint32_t* args);
static uint32_t sc_filesize(struct intr_frame* f, uint32_t* args);
static uint32_t sc_read(struct intr_frame* f, uint32_t* args);
static uint32_t sc_write(struct intr_frame* f, uint32_t* args);
<<<<<<< HEAD
static uint32_t sc_seek(struct intr_frame* f, uint32_t* args);
static uint32_t sc_tell(struct intr_frame* f, uint32_t* args);
static uint32_t sc_close(struct intr_frame* f, uint32_t* args);

static uint32_t sc_compute_e(struct intr_frame* f, uint32_t* args);
=======
static uint32_t sc_tell(struct intr_frame* f, uint32_t* args);
static uint32_t sc_seek(struct intr_frame* f, uint32_t* args);
>>>>>>> 1581c217

struct syscall_desc syscall_table[] = {
    // Process control syscalls
    {SYS_PRACTICE, sc_practice, 1},
    {SYS_HALT, sc_halt, 0},
    {SYS_EXIT, sc_exit, 1},
    {SYS_EXEC, sc_exec, 1},
    {SYS_WAIT, sc_wait, 1},

    // file operation syscalls
    {SYS_CREATE, sc_create, 2},
    {SYS_REMOVE, sc_remove, 1},
    {SYS_OPEN, sc_open, 1},
    {SYS_FILESIZE, sc_filesize, 1},
    {SYS_READ, sc_read, 3},
    {SYS_WRITE, sc_write, 3},
<<<<<<< HEAD
    {SYS_SEEK, sc_seek, 2},
    {SYS_TELL, sc_tell, 1},
    {SYS_CLOSE, sc_close, 1},

    {SYS_COMPUTE_E, sc_compute_e, 1},
=======
    {SYS_TELL, sc_tell, 1},
    {SYS_SEEK, sc_seek, 2}
>>>>>>> 1581c217
};

// ========================
// Process control syscalls
// ========================
static uint32_t sc_practice(struct intr_frame* f UNUSED, uint32_t* args) {
  int arg = args[0];

  return arg + 1;
}

static uint32_t sc_halt(struct intr_frame* f UNUSED, uint32_t* args UNUSED) {
  shutdown_power_off();
  NOT_REACHED();
}

static uint32_t sc_exit(struct intr_frame* f, uint32_t* args) {
  int status = args[0];

  f->eax = status; // need to put it manually, this function will never return
  thread_current()->pcb->shared->exit_status = status;
  printf("%s: exit(%d)\n", thread_current()->pcb->process_name, status);
  process_exit();

  NOT_REACHED();
}

static uint32_t sc_exec(struct intr_frame* f, uint32_t* args) {
  char* cmd_line = palloc_get_page(0);
  if (!get_str((uint8_t*)args[0], (uint8_t*)cmd_line, PGSIZE))
    segfault(f);

  return process_execute(cmd_line);
}

static uint32_t sc_wait(struct intr_frame* f UNUSED, uint32_t* args) {
  int child_pid = args[0];
  return process_wait(child_pid);
}

<<<<<<< HEAD
//////////////////////////////
/// File sys calls
//////////////////////////////

static uint32_t sc_create(struct intr_frame* f UNUSED, uint32_t* args) {
  bool success = true;
  char* file_name;
  unsigned size;
  if (args[0] == NULL) {
    success = false;
  }
  if (success) {
    file_name = (char*)malloc(16); // max filesize
    success = get_str((uint8_t*)args[0], file_name, 16);
    size = args[1];
  }

  if (file_name == NULL || !success) { // null or bad pointer
    f->eax = -1;
    thread_current()->pcb->shared->exit_status = -1;
    printf("%s: exit(%d)\n", thread_current()->pcb->process_name, -1);
    process_exit();

    NOT_REACHED();
  }

  struct semaphore* global_filesys_sema = thread_current()->pcb->global_filesys_sema;

  sema_down(global_filesys_sema);
  int output = (int)filesys_create(file_name, size);
  sema_up(global_filesys_sema);

  return output;
}

static uint32_t sc_remove(struct intr_frame* f UNUSED, uint32_t* args) {
  bool success = true;
  char* file_name;
  if (args[0] == NULL) {
    success = false;
  }
  if (success) {
    file_name = (char*)malloc(16); // max filesize
    success = get_str((uint8_t*)args[0], file_name, 16);
  }

  if (file_name == NULL || !success) { // null or bad pointer
    f->eax = -1;
    thread_current()->pcb->shared->exit_status = -1;
    printf("%s: exit(%d)\n", thread_current()->pcb->process_name, -1);
    process_exit();

    NOT_REACHED();
  }

  // remove file, using global lock on file operations to avoid races
  struct semaphore* global_filesys_sema = thread_current()->pcb->global_filesys_sema;

  sema_down(global_filesys_sema);
  int output = (int)filesys_remove(file_name);
  sema_up(global_filesys_sema);

  return output;
}

// args are: file name
static uint32_t sc_open(struct intr_frame* f UNUSED, uint32_t* args) {
  bool success = true;
  char* file_name;
  if (args[0] == NULL) {
    success = false;
  }
  if (success) {
    file_name = (char*)malloc(16); // max filesize
    success = get_str((uint8_t*)args[0], file_name, 16);
  }

  if (file_name == NULL || !success) { // null or bad pointer
    f->eax = -1;
    thread_current()->pcb->shared->exit_status = -1;
    printf("%s: exit(%d)\n", thread_current()->pcb->process_name, -1);
    process_exit();

    NOT_REACHED();
  }

  // finds next open entry in fd table, potentially
  while (thread_current()->pcb->open_files[thread_current()->pcb->next_fd] != NULL) {
    thread_current()->pcb->next_fd =
        2 +
        ((thread_current()->pcb->next_fd - 1) %
         (NOFILE -
          2)); // a bit odd syntax, but basically this increments by 1 unless equal to NOFILE - 1, in which case sets to be 2.
  }

  struct semaphore* global_filesys_sema = thread_current()->pcb->global_filesys_sema;

  sema_down(global_filesys_sema);
  struct file* output = filesys_open(file_name);
  sema_up(global_filesys_sema);

  if (output == NULL) {
    return -1;
  }

  // puts the created file* into the fd table
  thread_current()->pcb->open_files[thread_current()->pcb->next_fd] = output;

  return thread_current()->pcb->next_fd;
}

// args are: fd
static uint32_t sc_filesize(struct intr_frame* f UNUSED, uint32_t* args) {
  bool success = true;
  if (args[0] == NULL) {
    success = false;
  }
  int fd = args[0];
  // malloc unnecessary as not creating new inode
  //if (success) {
  //  file_name = (char*) malloc(16); // max filesize
  //  success = get_str((uint8_t*)args[0], file_name, 16);
  //}

  if (!success) { // null or bad pointer
    f->eax = -1;
    thread_current()->pcb->shared->exit_status = -1;
    printf("%s: exit(%d)\n", thread_current()->pcb->process_name, -1);
    process_exit();

    NOT_REACHED();
  }

  // file descriptor corresponds to empty entry in fd table
  if (fd < 0 || fd >= NOFILE || thread_current()->pcb->open_files[fd] == NULL) {
    return -1;
  }

  struct semaphore* global_filesys_sema = thread_current()->pcb->global_filesys_sema;

  // call the file function
  sema_down(global_filesys_sema);
  off_t output = file_length(thread_current()->pcb->open_files[fd]);
  sema_up(global_filesys_sema);

  return (int)output;
}

// args: fd, buffer, size
static uint32_t sc_read(struct intr_frame* f UNUSED, uint32_t* args) {
  int fd = args[0];
  void* buffer = (void*)args[1];
  unsigned size = args[2];

  bool success = true;

  if (buffer >= (uint8_t*)PHYS_BASE) {
    success = false;
  }

  if (!success) { // null or bad pointer
    f->eax = -1;
    thread_current()->pcb->shared->exit_status = -1;
    printf("%s: exit(%d)\n", thread_current()->pcb->process_name, -1);
    process_exit();

    NOT_REACHED();
  }

  if (fd == 0) {
    for (int i = 0; i < size; i++) {
      int8_t input_char = input_getc();
      ((char*)buffer)[i] = input_char;
    }
    return size;
  }

  // if fd doesn't correspond to opened file
  if (fd < 0 || fd >= NOFILE || thread_current()->pcb->open_files[fd] == NULL) {
    return -1;
  }

  return (uint32_t)file_read(thread_current()->pcb->open_files[fd], buffer, size);

  //  return size;
}

static uint32_t sc_write(struct intr_frame* f UNUSED, uint32_t* args) {
  int fd = args[0];
  void* buffer = (void*)args[1];
  unsigned size = args[2];

  bool success = true;

  if (buffer >= (uint8_t*)PHYS_BASE) {
    success = false;
  }

  if (!success) { // null or bad pointer
    f->eax = -1;
    thread_current()->pcb->shared->exit_status = -1;
    printf("%s: exit(%d)\n", thread_current()->pcb->process_name, -1);
    process_exit();

    NOT_REACHED();
  }

  if (fd == 1) {
    putbuf(buffer, size);
  }

  // if fd doesn't correspond to opened file
  if (fd < 0 || fd >= NOFILE || thread_current()->pcb->open_files[fd] == NULL) {
    return -1;
  }

  return file_write(thread_current()->pcb->open_files[fd], buffer, size);
}

// args are: fd
static uint32_t sc_close(struct intr_frame* f UNUSED, uint32_t* args) {
  bool success = true;
  int fd;
  if (args[0] == NULL || args[0] == 0 || args[0] == 1 || args[0] != (args[0] % NOFILE)) {
=======
// =======================
// File operation syscalls
// =======================

static uint32_t sc_create(struct intr_frame* f, uint32_t* args) {
  bool success = true;
  unsigned char* file_name;
  unsigned size;
  if ((void*)args[0] == NULL) {
>>>>>>> 1581c217
    success = false;
  }
  fd = args[0];

<<<<<<< HEAD
  // malloc unnecessary as not creating new inode
  //if (success) {
  //  file_name = (char*) malloc(16); // max filesize
  //  success = get_str((uint8_t*)args[0], file_name, 16);
  //}

  if (!success) { // null or bad pointer
=======
  if (!success || file_name == NULL ) { // null or bad pointer
>>>>>>> 1581c217
    f->eax = -1;
    thread_current()->pcb->shared->exit_status = -1;
    printf("%s: exit(%d)\n", thread_current()->pcb->process_name, -1);
    process_exit();

    NOT_REACHED();
  }

  struct semaphore* global_filesys_sema = thread_current()->pcb->global_filesys_sema;

  // closes the file; this function also frees everything
  sema_down(global_filesys_sema);
<<<<<<< HEAD
  file_close(thread_current()->pcb->open_files[fd]);
=======
  int output = (int) filesys_create((char*) file_name, size);
>>>>>>> 1581c217
  sema_up(global_filesys_sema);

  // re-references the entry in the fd table to NULL
  thread_current()->pcb->open_files[fd] = NULL;

  return;
}

// Floating Point Operation Syscall(s)

static uint32_t sc_compute_e(struct intr_frame* f UNUSED, uint32_t* args) {
  int n = args[0];
  if (n < 0) {
    return -1;
  }
  return sys_sum_to_e(n);
}

static uint32_t sc_write(struct intr_frame* f UNUSED, uint32_t* args) {
  int fd = args[0];
  void* buffer = (void*)args[1];
  unsigned size = args[2];

  if (fd == 1) {
    putbuf(buffer, size);
  }

  // TODO: everything except stdout

  return size;
}

static uint32_t sc_tell(struct intr_frame* f, uint32_t* args) {
  int fd = args[0];
  struct process* pcb = thread_current()->pcb;
  bool success = fd >= 3 && fd < NOFILE; // fail if fd is out of range
  struct file* file = NULL;
  if (success) {
    file = pcb->open_files[fd];
    success = file != NULL; // fail if fd is not currently open
  }
  if (!success) {
    f->eax = -1;
    pcb->shared->exit_status = -1;
    printf("%s: exit(%d)\n", pcb->process_name, -1);
    process_exit();
  }
  return file_tell(file);
}

static uint32_t sc_seek(struct intr_frame* f, uint32_t* args) {
  int fd = args[0];
  int position = args[1];
  struct process* pcb = thread_current()->pcb;
  bool success = fd >= 3 && fd < NOFILE; // fail if fd is out of range
  success = success && position >= 0; 
  struct file* file = NULL;
  if (success) {
    file = pcb->open_files[fd];
    success = file != NULL; // fail if fd is not currently open
  }
  if (!success) {
    f->eax = -1;
    pcb->shared->exit_status = -1;
    printf("%s: exit(%d)\n", pcb->process_name, -1);
    process_exit();
  }
  file_seek(file, (unsigned) position);
  return 0;
}
// =============================
// General syscall handler stuff
// =============================

static struct syscall_desc* syscall_lookup(uint32_t syscall_number) {
  for (unsigned i = 0; i < sizeof(syscall_table) / sizeof(*syscall_table); i++) {
    if (syscall_table[i].syscall_number == syscall_number) {
      return &syscall_table[i];
    }
  }
  return NULL;
}

static void syscall_handler(struct intr_frame* f) {
  /*
   * The following print statement, if uncommented, will print out the syscall
   * number whenever a process enters a system call. You might find it useful
   * when debugging. It will cause tests to fail, however, so you should not
   * include it in your final submission.
   */

  /* printf("System call number: %d\n", args[0]); */

  uint32_t syscall_number;
  if (!get_bytes(f->esp, (uint8_t*)&syscall_number, 4)) {
    segfault(f);
  }

  struct syscall_desc* syscall = syscall_lookup(syscall_number);
  if (syscall == NULL) {
    f->eax = -1;
    return;
  }

  uint32_t args[SYSCALL_MAX_NARGS];
  if (!get_bytes(f->esp + 4, (uint8_t*)args, syscall->nargs * 4)) {
    segfault(f);
  }

  f->eax = syscall->fun(f, args);
}

static void segfault(struct intr_frame* f) {
  uint32_t args[] = {-1};
  sc_exit(f, args);
}

// =======
// Helpers
// =======

/* Reads string starting at user virtual address UADDR into buf.
   Returns true if successful,
   false if a segfault occurred. */
static bool get_str(const uint8_t* uaddr, uint8_t* buf, int maxsize) {
  uint8_t tmp = 1;
  for (int i = 0; tmp && i < maxsize - 1; i++) {
    if (!get_byte(uaddr++, &tmp))
      return false;
    *(buf++) = tmp;
  }
  *buf = 0;
  return true;
}

/* Reads multiple bytes at user virtual address UADDR into buf.
   Returns true if successful,
   false if a segfault occurred. */
static bool get_bytes(const uint8_t* uaddr, uint8_t* buf, int size) {
  for (int i = 0; i < size; i++) {
    if (!get_byte(uaddr++, buf++)) {
      return false;
    }
  }
  return true;
}

/* Reads a byte at user virtual address UADDR into buf.
   Returns true if successful,
   false if a segfault occurred. */
static bool get_byte(const uint8_t* uaddr, uint8_t* buf) {
  if (uaddr >= (uint8_t*)PHYS_BASE) {
    return false;
  }

  int result;

  // For more inline asm documentation, read:
  // https://www.felixcloutier.com/documents/gcc-asm.html

  asm(
      // Move "1:" label to %0 (forced to be eax, see below).
      "movl $1f, %0\n\t"

      // Try to read from %1, which is the memory address we passed.
      // If this page faults, the page_fault handler will:
      //   1) put eax into eip
      //   2) put -1 into eax
      // Since we moved "1:" to eax, this will cause it to exit the
      // inline asm block while putting -1 into the result variable.
      "movzbl %1, %0\n\t"

      // Label for continuation.
      "1:\n\t"

      // Specifies an output operand (%0).
      // "a" means to pass result using the a register (al/ax/eax/rax).
      // "=&" means that the value is initially unspecified (early-clobber).
      : "=&a"(result)

      // Specifies an "input" operand (%1).
      // "m" means to pass it as a memory address.
      : "m"(*uaddr));

  if (result == -1) {
    return false;
  }

  *buf = result;
  return true;
}

/* Writes BYTE to user address UDST.
   Returns true if successful,
   false if a segfault occurred. */
static bool put_byte(uint8_t* udst, uint8_t byte) {
  if (udst >= (uint8_t*)PHYS_BASE) {
    return false;
  }

  int error_code;

  // For more inline asm documentation, read:
  // https://www.felixcloutier.com/documents/gcc-asm.html

  asm(
      // Move "1:" label to %0 (forced to be eax, see below).
      "movl $1f, %0\n\t"

      // Try to write %b2 (meaning the single-byte version of %2) to %1.
      // Page faults cause error_code to be -1 for same reason as in get_user.
      "movb %b2, %1\n\t"

      // Label for continuation.
      "1:\n\t"

      // Specifies two output operands (%0 and %1).
      // "=&a" means al/ax/eax/rax with early-clobber (as above).
      // "m" means memory address.
      : "=&a"(error_code), "=m"(*udst)

      // Specifies one input operand (%2).
      // "q" means to use a, b, c, or d general purpose registers.
      // (There is another one "r" which would use si and di too.)
      : "q"(byte));

  return error_code != -1;
}<|MERGE_RESOLUTION|>--- conflicted
+++ resolved
@@ -48,16 +48,11 @@
 static uint32_t sc_filesize(struct intr_frame* f, uint32_t* args);
 static uint32_t sc_read(struct intr_frame* f, uint32_t* args);
 static uint32_t sc_write(struct intr_frame* f, uint32_t* args);
-<<<<<<< HEAD
 static uint32_t sc_seek(struct intr_frame* f, uint32_t* args);
 static uint32_t sc_tell(struct intr_frame* f, uint32_t* args);
 static uint32_t sc_close(struct intr_frame* f, uint32_t* args);
 
 static uint32_t sc_compute_e(struct intr_frame* f, uint32_t* args);
-=======
-static uint32_t sc_tell(struct intr_frame* f, uint32_t* args);
-static uint32_t sc_seek(struct intr_frame* f, uint32_t* args);
->>>>>>> 1581c217
 
 struct syscall_desc syscall_table[] = {
     // Process control syscalls
@@ -74,16 +69,11 @@
     {SYS_FILESIZE, sc_filesize, 1},
     {SYS_READ, sc_read, 3},
     {SYS_WRITE, sc_write, 3},
-<<<<<<< HEAD
     {SYS_SEEK, sc_seek, 2},
     {SYS_TELL, sc_tell, 1},
     {SYS_CLOSE, sc_close, 1},
 
     {SYS_COMPUTE_E, sc_compute_e, 1},
-=======
-    {SYS_TELL, sc_tell, 1},
-    {SYS_SEEK, sc_seek, 2}
->>>>>>> 1581c217
 };
 
 // ========================
@@ -124,16 +114,15 @@
   return process_wait(child_pid);
 }
 
-<<<<<<< HEAD
-//////////////////////////////
-/// File sys calls
-//////////////////////////////
-
-static uint32_t sc_create(struct intr_frame* f UNUSED, uint32_t* args) {
-  bool success = true;
-  char* file_name;
+// =======================
+// File operation syscalls
+// =======================
+
+static uint32_t sc_create(struct intr_frame* f, uint32_t* args) {
+  bool success = true;
+  unsigned char* file_name;
   unsigned size;
-  if (args[0] == NULL) {
+  if ((void*)args[0] == NULL) {
     success = false;
   }
   if (success) {
@@ -142,7 +131,7 @@
     size = args[1];
   }
 
-  if (file_name == NULL || !success) { // null or bad pointer
+  if (!success || file_name == NULL) { // null or bad pointer
     f->eax = -1;
     thread_current()->pcb->shared->exit_status = -1;
     printf("%s: exit(%d)\n", thread_current()->pcb->process_name, -1);
@@ -154,7 +143,7 @@
   struct semaphore* global_filesys_sema = thread_current()->pcb->global_filesys_sema;
 
   sema_down(global_filesys_sema);
-  int output = (int)filesys_create(file_name, size);
+  int output = (int)filesys_create((char*)file_name, size);
   sema_up(global_filesys_sema);
 
   return output;
@@ -344,84 +333,25 @@
   return file_write(thread_current()->pcb->open_files[fd], buffer, size);
 }
 
-// args are: fd
-static uint32_t sc_close(struct intr_frame* f UNUSED, uint32_t* args) {
-  bool success = true;
-  int fd;
-  if (args[0] == NULL || args[0] == 0 || args[0] == 1 || args[0] != (args[0] % NOFILE)) {
-=======
-// =======================
-// File operation syscalls
-// =======================
-
-static uint32_t sc_create(struct intr_frame* f, uint32_t* args) {
-  bool success = true;
-  unsigned char* file_name;
-  unsigned size;
-  if ((void*)args[0] == NULL) {
->>>>>>> 1581c217
-    success = false;
-  }
-  fd = args[0];
-
-<<<<<<< HEAD
-  // malloc unnecessary as not creating new inode
-  //if (success) {
-  //  file_name = (char*) malloc(16); // max filesize
-  //  success = get_str((uint8_t*)args[0], file_name, 16);
-  //}
-
-  if (!success) { // null or bad pointer
-=======
-  if (!success || file_name == NULL ) { // null or bad pointer
->>>>>>> 1581c217
-    f->eax = -1;
-    thread_current()->pcb->shared->exit_status = -1;
-    printf("%s: exit(%d)\n", thread_current()->pcb->process_name, -1);
-    process_exit();
-
-    NOT_REACHED();
-  }
-
-  struct semaphore* global_filesys_sema = thread_current()->pcb->global_filesys_sema;
-
-  // closes the file; this function also frees everything
-  sema_down(global_filesys_sema);
-<<<<<<< HEAD
-  file_close(thread_current()->pcb->open_files[fd]);
-=======
-  int output = (int) filesys_create((char*) file_name, size);
->>>>>>> 1581c217
-  sema_up(global_filesys_sema);
-
-  // re-references the entry in the fd table to NULL
-  thread_current()->pcb->open_files[fd] = NULL;
-
-  return;
-}
-
-// Floating Point Operation Syscall(s)
-
-static uint32_t sc_compute_e(struct intr_frame* f UNUSED, uint32_t* args) {
-  int n = args[0];
-  if (n < 0) {
-    return -1;
-  }
-  return sys_sum_to_e(n);
-}
-
-static uint32_t sc_write(struct intr_frame* f UNUSED, uint32_t* args) {
+static uint32_t sc_seek(struct intr_frame* f, uint32_t* args) {
   int fd = args[0];
-  void* buffer = (void*)args[1];
-  unsigned size = args[2];
-
-  if (fd == 1) {
-    putbuf(buffer, size);
-  }
-
-  // TODO: everything except stdout
-
-  return size;
+  int position = args[1];
+  struct process* pcb = thread_current()->pcb;
+  bool success = fd >= 3 && fd < NOFILE; // fail if fd is out of range
+  success = success && position >= 0;
+  struct file* file = NULL;
+  if (success) {
+    file = pcb->open_files[fd];
+    success = file != NULL; // fail if fd is not currently open
+  }
+  if (!success) {
+    f->eax = -1;
+    pcb->shared->exit_status = -1;
+    printf("%s: exit(%d)\n", pcb->process_name, -1);
+    process_exit();
+  }
+  file_seek(file, (unsigned)position);
+  return 0;
 }
 
 static uint32_t sc_tell(struct intr_frame* f, uint32_t* args) {
@@ -442,26 +372,55 @@
   return file_tell(file);
 }
 
-static uint32_t sc_seek(struct intr_frame* f, uint32_t* args) {
-  int fd = args[0];
-  int position = args[1];
-  struct process* pcb = thread_current()->pcb;
-  bool success = fd >= 3 && fd < NOFILE; // fail if fd is out of range
-  success = success && position >= 0; 
-  struct file* file = NULL;
-  if (success) {
-    file = pcb->open_files[fd];
-    success = file != NULL; // fail if fd is not currently open
-  }
-  if (!success) {
-    f->eax = -1;
-    pcb->shared->exit_status = -1;
-    printf("%s: exit(%d)\n", pcb->process_name, -1);
-    process_exit();
-  }
-  file_seek(file, (unsigned) position);
-  return 0;
-}
+// args are: fd
+static uint32_t sc_close(struct intr_frame* f UNUSED, uint32_t* args) {
+  bool success = true;
+  int fd;
+  if (args[0] == NULL || args[0] == 0 || args[0] == 1 || args[0] != (args[0] % NOFILE)) {
+    success = false;
+  }
+  fd = args[0];
+
+  // malloc unnecessary as not creating new inode
+  //if (success) {
+  //  file_name = (char*) malloc(16); // max filesize
+  //  success = get_str((uint8_t*)args[0], file_name, 16);
+  //}
+
+  if (!success) { // null or bad pointer
+    f->eax = -1;
+    thread_current()->pcb->shared->exit_status = -1;
+    printf("%s: exit(%d)\n", thread_current()->pcb->process_name, -1);
+    process_exit();
+
+    NOT_REACHED();
+  }
+
+  struct semaphore* global_filesys_sema = thread_current()->pcb->global_filesys_sema;
+
+  // closes the file; this function also frees everything
+  sema_down(global_filesys_sema);
+  file_close(thread_current()->pcb->open_files[fd]);
+  sema_up(global_filesys_sema);
+
+  // re-references the entry in the fd table to NULL
+  thread_current()->pcb->open_files[fd] = NULL;
+
+  return;
+}
+
+// ================================
+// Floating point operation syscall
+// ================================
+
+static uint32_t sc_compute_e(struct intr_frame* f UNUSED, uint32_t* args) {
+  int n = args[0];
+  if (n < 0) {
+    return -1;
+  }
+  return sys_sum_to_e(n);
+}
+
 // =============================
 // General syscall handler stuff
 // =============================
